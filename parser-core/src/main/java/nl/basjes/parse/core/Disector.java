/*
 * Apache HTTPD logparsing made easy
 * Copyright (C) 2013 Niels Basjes
 * 
 * This program is free software: you can redistribute it and/or modify
 * it under the terms of the GNU General Public License as published by
 * the Free Software Foundation, either version 3 of the License, or
 * (at your option) any later version.

 * This program is distributed in the hope that it will be useful,
 * but WITHOUT ANY WARRANTY; without even the implied warranty of
 * MERCHANTABILITY or FITNESS FOR A PARTICULAR PURPOSE.  See the
 * GNU General Public License for more details.

 * You should have received a copy of the GNU General Public License
 * along with this program.  If not, see <http://www.gnu.org/licenses/>.
 */
package nl.basjes.parse.core;

import nl.basjes.parse.core.exceptions.DisectionFailure;
import nl.basjes.parse.core.exceptions.InvalidDisectorException;
import org.slf4j.Logger;
import org.slf4j.LoggerFactory;

import java.lang.reflect.Constructor;

public abstract class Disector {

    private static final Logger LOG = LoggerFactory.getLogger(Disector.class);

    // --------------------------------------------

    /**
     * This method must disect the provided field from the parsable into 'smaller' pieces.
     */
    public abstract void disect(final Parsable<?> parsable, final String inputname)
        throws DisectionFailure, InvalidDisectorException;

    // --------------------------------------------

    /**
     * @return The required typename of the input
     */
    public abstract String getInputType();

    // --------------------------------------------

    /**
     * What are all possible outputs that can be provided.
     * @return array of "type:name" values that indicates all the possible outputs
     */
    public abstract String[] getPossibleOutput();

    // --------------------------------------------

    /**
     * This tells the disector that it should prepare that we will call it soon
     * with 'inputname' and expect to get 'inputname.outputname' because
     * inputname is of the type returned by getInputType and outputname
     * was part of the answer from getPossibleOutput.
     * This can be used by the disector implementation to optimize the internal parsing
     * algorithms and lookup tables and such.
     */
    public abstract void prepareForDisect(final String inputname, final String outputname);

    // --------------------------------------------

    /**
     * The framework will tell the disector that it should get ready to run.
     * I.e. finalize the bootstrapping.
     */
    public abstract void prepareForRun() throws InvalidDisectorException;

    // --------------------------------------------

    public Disector getNewInstance() {
        try {
            Constructor<? extends Disector> co = this.getClass().getConstructor();
            Disector newInstance = co.newInstance();
            initializeNewInstance(newInstance);
            return newInstance;
        } catch (Exception e) {
            LOG.error("Unable to create instance of " + this.getClass().getCanonicalName() + ": " + e.toString());
        }
        return null;
    }

    @SuppressWarnings("unused")
<<<<<<< HEAD
    protected void initializeNewInstance(Disector newInstance) { }
=======
    protected abstract void initializeNewInstance(Disector newInstance);
>>>>>>> f6934576

}<|MERGE_RESOLUTION|>--- conflicted
+++ resolved
@@ -86,10 +86,6 @@
     }
 
     @SuppressWarnings("unused")
-<<<<<<< HEAD
-    protected void initializeNewInstance(Disector newInstance) { }
-=======
     protected abstract void initializeNewInstance(Disector newInstance);
->>>>>>> f6934576
 
 }