/*
 * Apache HTTPD logparsing made easy
 * Copyright (C) 2013 Niels Basjes
 * 
 * This program is free software: you can redistribute it and/or modify
 * it under the terms of the GNU General Public License as published by
 * the Free Software Foundation, either version 3 of the License, or
 * (at your option) any later version.

 * This program is distributed in the hope that it will be useful,
 * but WITHOUT ANY WARRANTY; without even the implied warranty of
 * MERCHANTABILITY or FITNESS FOR A PARTICULAR PURPOSE.  See the
 * GNU General Public License for more details.

 * You should have received a copy of the GNU General Public License
 * along with this program.  If not, see <http://www.gnu.org/licenses/>.
 */

package nl.basjes.parse.apachehttpdlogparser;

import static org.junit.Assert.assertEquals;

import java.util.HashMap;
import java.util.List;
import java.util.Map;

import nl.basjes.parse.apachehttpdlog.ApacheHttpdLoglineParser;
import nl.basjes.parse.core.Field;
import nl.basjes.parse.core.Parser;

import org.junit.Test;

public class CookiesTest {

    public class EmptyTestRecord {
    }

    public class TestRecord {

        private Map<String, String> results = new HashMap<String, String>(32);

        @Field({
            "HTTP.QUERYSTRING:request.firstline.uri.query",
            "IP:connection.client.ip",
            "NUMBER:connection.client.logname",
            "STRING:connection.client.user",
            "TIME.STAMP:request.receive.time",
            "TIME.SECOND:request.receive.time.second",
            "HTTP.URI:request.firstline.uri",
            "STRING:request.status.last",
            "BYTES:response.body.bytesclf",
            "HTTP.URI:request.referer",
            "HTTP.USERAGENT:request.user-agent",
            "TIME.DAY:request.receive.time.day",
            "TIME.HOUR:request.receive.time.hour",
            "TIME.MONTHNAME:request.receive.time.monthname",
            "MICROSECONDS:server.process.time",
            "STRING:request.status.last",
            "HTTP.HEADER:response.header.etag",

            // Cookies
            "HTTP.COOKIES:request.cookies" ,
            "HTTP.COOKIE:request.cookies.apache" ,
            "HTTP.COOKIE:request.cookies.jquery-ui-theme",
            "HTTP.SETCOOKIES:response.cookies" ,
            "HTTP.SETCOOKIE:response.cookies.nba-4",
            "STRING:response.cookies.nba-4.value",
            "STRING:response.cookies.nba-4.expires",
            "STRING:response.cookies.nba-4.path",
            "STRING:response.cookies.nba-4.domain"
<<<<<<< HEAD

=======
>>>>>>> f6934576
            })
        public void setValue(final String name, final String value) {
            results.put(name, value);
        }

        public Map<String, String> getResults() {
            return results;
        }
    }

    private String logformat = "%h %a %A %l %u %t \"%r\" " +
            "%>s %b %p \"%q\" \"%{Referer}i\" %D \"%{User-agent}i\" " +
            "\"%{Cookie}i\" " +
            "\"%{Set-Cookie}o\" " +
            "\"%{If-None-Match}i\" \"%{Etag}o\"";

    private String cookiesLine =
            "127.0.0.1 127.0.0.1 127.0.0.1 - - [24/Oct/2012:23:00:44 +0200] \"GET /index.php HTTP/1.1\" " +
            "200 13 80 \"\" \"-\" 80991 \"Mozilla/5.0 (X11; Linux i686 on x86_64; rv:11.0) Gecko/20100101 Firefox/11.0\" " +
            "\"jquery-ui-theme=Eggplant; Apache=127.0.0.1.1351111543699529\" " +
            "\"" +
                "NBA-1=1234, " +
                "NBA-2=1234; expires=Thu, 01-Jan-2020 00:00:10 GMT, " +
                "NBA-3=1234; expires=Thu, 01-Jan-2020 00:00:10 GMT; path=/, " +
                "NBA-4=1234; expires=Thu, 01-Jan-2020 00:00:10 GMT; path=/; domain=.basj.es" +
            "\" \"-\" \"-\"";

    // ----------------------------

    @Test
    public void testEmptyRecordPossibles() throws Exception {
        Parser<EmptyTestRecord> parser = new ApacheHttpdLoglineParser<EmptyTestRecord>(EmptyTestRecord.class, logformat);

        List<String> possibles = parser.getPossiblePaths();
        for (String possible : possibles) {
            System.out.println(possible);
        }
    }

    // ---------------

    @Test
    public void testRecordPossibles() throws Exception {
        Parser<TestRecord> parser = new ApacheHttpdLoglineParser<TestRecord>(TestRecord.class, logformat);

        List<String> possibles = parser.getPossiblePaths();
        for (String possible : possibles) {
            System.out.println(possible);
        }
    }

    // ---------------

    @Test
    public void cookiesTest() throws Exception {

        Parser<TestRecord> parser = new ApacheHttpdLoglineParser<TestRecord>(TestRecord.class, logformat);

        TestRecord record = new TestRecord();
        parser.parse(record, cookiesLine);

        // ---------------

        Map<String, String> results = record.getResults();

        // System.out.println(results.toString());

        assertEquals(null, results.get("QUERYSTRING:request.firstline.uri.query.foo"));
        assertEquals("127.0.0.1", results.get("IP:connection.client.ip"));
        assertEquals("", results.get("NUMBER:connection.client.logname"));
        assertEquals("", results.get("STRING:connection.client.user"));
        assertEquals("[24/Oct/2012:23:00:44 +0200]", results.get("TIME.STAMP:request.receive.time"));
        assertEquals("October", results.get("TIME.MONTHNAME:request.receive.time.monthname"));
        assertEquals("24", results.get("TIME.DAY:request.receive.time.day"));
        assertEquals("23", results.get("TIME.HOUR:request.receive.time.hour"));
        assertEquals("44", results.get("TIME.SECOND:request.receive.time.second"));

        assertEquals("/index.php", results.get("HTTP.URI:request.firstline.uri"));
        assertEquals("200", results.get("STRING:request.status.last"));
        assertEquals("13", results.get("BYTES:response.body.bytesclf"));
        assertEquals("", results.get("HTTP.URI:request.referer"));
        assertEquals("Mozilla/5.0 (X11; Linux i686 on x86_64; rv:11.0) Gecko/20100101 Firefox/11.0",
                     results.get("HTTP.USERAGENT:request.user-agent"));
        assertEquals("80991", results.get("MICROSECONDS:server.process.time"));
        assertEquals("", results.get("HTTP.HEADER:response.header.etag"));

        assertEquals("Eggplant", results.get("HTTP.COOKIE:request.cookies.jquery-ui-theme"));
        assertEquals("127.0.0.1.1351111543699529", results.get("HTTP.COOKIE:request.cookies.apache"));
        assertEquals("NBA-1=1234, " +
                "NBA-2=1234; expires=Thu, 01-Jan-2020 00:00:10 GMT, " +
                "NBA-3=1234; expires=Thu, 01-Jan-2020 00:00:10 GMT; path=/, " +
                "NBA-4=1234; expires=Thu, 01-Jan-2020 00:00:10 GMT; path=/; domain=.basj.es", 
                results.get("HTTP.SETCOOKIES:response.cookies"));
        assertEquals("NBA-4=1234; expires=Thu, 01-Jan-2020 00:00:10 GMT; path=/; domain=.basj.es",
                results.get("HTTP.SETCOOKIE:response.cookies.nba-4"));
        assertEquals("1234", results.get("STRING:response.cookies.nba-4.value"));
        
        // The returned value may be off by 1 or 2 seconds due to rounding.
        assertEquals(1577836810D, Double.parseDouble(results.get("STRING:response.cookies.nba-4.expires")), 2D);
        assertEquals("/", results.get("STRING:response.cookies.nba-4.path"));
        assertEquals(".basj.es", results.get("STRING:response.cookies.nba-4.domain"));
        
    }
}<|MERGE_RESOLUTION|>--- conflicted
+++ resolved
@@ -68,10 +68,6 @@
             "STRING:response.cookies.nba-4.expires",
             "STRING:response.cookies.nba-4.path",
             "STRING:response.cookies.nba-4.domain"
-<<<<<<< HEAD
-
-=======
->>>>>>> f6934576
             })
         public void setValue(final String name, final String value) {
             results.put(name, value);
