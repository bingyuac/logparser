/*
 * Apache HTTPD logparsing made easy
 * Copyright (C) 2013 Niels Basjes
 * 
 * This program is free software: you can redistribute it and/or modify
 * it under the terms of the GNU General Public License as published by
 * the Free Software Foundation, either version 3 of the License, or
 * (at your option) any later version.

 * This program is distributed in the hope that it will be useful,
 * but WITHOUT ANY WARRANTY; without even the implied warranty of
 * MERCHANTABILITY or FITNESS FOR A PARTICULAR PURPOSE.  See the
 * GNU General Public License for more details.

 * You should have received a copy of the GNU General Public License
 * along with this program.  If not, see <http://www.gnu.org/licenses/>.
 */

package nl.basjes.parse.http.disectors;

import nl.basjes.parse.Utils;
import nl.basjes.parse.core.Disector;
import nl.basjes.parse.core.Parsable;
import nl.basjes.parse.core.ParsedField;
<<<<<<< HEAD
import org.slf4j.Logger;
import org.slf4j.LoggerFactory;

import java.util.HashSet;
import java.util.Set;
=======
import nl.basjes.parse.core.exceptions.DisectionFailure;

import static nl.basjes.parse.Utils.resilientUrlDecode;
>>>>>>> 374474e3

public class QueryStringFieldDisector extends Disector {
    // --------------------------------------------

    private static final String INPUT_TYPE = "HTTP.QUERYSTRING";

    @Override
    public String getInputType() {
        return INPUT_TYPE;
    }

    // --------------------------------------------

    /** This should output all possible types */
    @Override
    public String[] getPossibleOutput() {
        String[] result = new String[1];
        result[0] = "STRING:*";
        return result;
    }

    // --------------------------------------------

    private Set<String> requestedParameters = new HashSet<String>(16);
    private static final Logger LOG = LoggerFactory.getLogger(QueryStringFieldDisector.class);

    @Override
    public void prepareForDisect(final String inputname, final String outputname) {
        requestedParameters.add(outputname.substring(inputname.length() + 1));
    }

    // --------------------------------------------

    @Override
    public void prepareForRun() {
        // We do not do anything extra here
    }

    // --------------------------------------------

    @Override
    public void disect(final Parsable<?> parsable, final String inputname) throws DisectionFailure {
        final ParsedField field = parsable.getParsableField(INPUT_TYPE, inputname);

        String fieldValue = field.getValue();
        if (fieldValue == null || fieldValue.isEmpty()){
            return; // Nothing to do here
        }

        String[] allValues = fieldValue.split("&");

        for (String value : allValues) {
            int equalPos = value.indexOf('=');
            if (equalPos == -1) {
                if (!"".equals(value)) {
                    String name = value.toLowerCase();
                    if (requestedParameters.contains(name)) {
                        parsable.addDisection(inputname, getDisectionType(inputname, value), name, "");
                    }
                }
            } else {
                String name = value.substring(0, equalPos).toLowerCase();
<<<<<<< HEAD
                if (requestedParameters.contains(name)) {
                    parsable.addDisection(inputname, getDisectionType(inputname, name), name,
                            Utils.resilientUrlDecode(value.substring(equalPos + 1, value.length())));
=======
                try {
                    parsable.addDisection(inputname, getDisectionType(inputname, name), name,
                          resilientUrlDecode(value.substring(equalPos + 1, value.length())));
                } catch (IllegalArgumentException e) {
                    // This usually means that there was invalid encoding in the line
                    throw new DisectionFailure(e.getMessage());
>>>>>>> 374474e3
                }
            }
        }
    }

    // --------------------------------------------

    /**
     * This determines the type of the value that was just found.
     * This method is intended to be overruled by a subclass
     */
    public String getDisectionType(final String basename, final String name) {
        return "STRING";
    }

    // --------------------------------------------

}<|MERGE_RESOLUTION|>--- conflicted
+++ resolved
@@ -18,21 +18,17 @@
 
 package nl.basjes.parse.http.disectors;
 
-import nl.basjes.parse.Utils;
 import nl.basjes.parse.core.Disector;
 import nl.basjes.parse.core.Parsable;
 import nl.basjes.parse.core.ParsedField;
-<<<<<<< HEAD
 import org.slf4j.Logger;
 import org.slf4j.LoggerFactory;
+import nl.basjes.parse.core.exceptions.DisectionFailure;
+
+import static nl.basjes.parse.Utils.resilientUrlDecode;
 
 import java.util.HashSet;
 import java.util.Set;
-=======
-import nl.basjes.parse.core.exceptions.DisectionFailure;
-
-import static nl.basjes.parse.Utils.resilientUrlDecode;
->>>>>>> 374474e3
 
 public class QueryStringFieldDisector extends Disector {
     // --------------------------------------------
@@ -78,7 +74,7 @@
         final ParsedField field = parsable.getParsableField(INPUT_TYPE, inputname);
 
         String fieldValue = field.getValue();
-        if (fieldValue == null || fieldValue.isEmpty()){
+        if (fieldValue == null || fieldValue.isEmpty()) {
             return; // Nothing to do here
         }
 
@@ -95,18 +91,14 @@
                 }
             } else {
                 String name = value.substring(0, equalPos).toLowerCase();
-<<<<<<< HEAD
                 if (requestedParameters.contains(name)) {
-                    parsable.addDisection(inputname, getDisectionType(inputname, name), name,
-                            Utils.resilientUrlDecode(value.substring(equalPos + 1, value.length())));
-=======
-                try {
-                    parsable.addDisection(inputname, getDisectionType(inputname, name), name,
-                          resilientUrlDecode(value.substring(equalPos + 1, value.length())));
-                } catch (IllegalArgumentException e) {
-                    // This usually means that there was invalid encoding in the line
-                    throw new DisectionFailure(e.getMessage());
->>>>>>> 374474e3
+                    try {
+                        parsable.addDisection(inputname, getDisectionType(inputname, name), name,
+                                resilientUrlDecode(value.substring(equalPos + 1, value.length())));
+                    } catch (IllegalArgumentException e) {
+                        // This usually means that there was invalid encoding in the line
+                        throw new DisectionFailure(e.getMessage());
+                    }
                 }
             }
         }
