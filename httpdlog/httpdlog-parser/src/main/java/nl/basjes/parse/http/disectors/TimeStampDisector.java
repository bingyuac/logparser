--- conflicted
+++ resolved
@@ -51,7 +51,6 @@
         this.dateTimePattern = datetimePattern;
         formatter = DateTimeFormat.forPattern(this.dateTimePattern);
     }
-
 
     // --------------------------------------------
 
@@ -107,7 +106,6 @@
         }
         DateTime dateTime = formatter.parseDateTime(fieldValue);
 
-<<<<<<< HEAD
         if (requestedFields.contains("day")) {
             parsable.addDisection(inputname, "TIME.DAY", "day", dateTime.dayOfMonth().getAsString());
         }
@@ -135,18 +133,9 @@
         if (requestedFields.contains("timezone")) {
             parsable.addDisection(inputname, "TIME.TIMEZONE", "timezone", dateTime.getZone().getID());
         }
-=======
-        parsable.addDisection(inputname, "TIME.DAY",         "day",         dateTime.dayOfMonth().getAsString());
-        parsable.addDisection(inputname, "TIME.MONTHNAME",   "monthname",   dateTime.monthOfYear().getAsText(Locale.getDefault()));
-        parsable.addDisection(inputname, "TIME.MONTH",       "month",       dateTime.monthOfYear().getAsString());
-        parsable.addDisection(inputname, "TIME.YEAR",        "year",        dateTime.year().getAsString());
-        parsable.addDisection(inputname, "TIME.HOUR",        "hour",        dateTime.hourOfDay().getAsString());
-        parsable.addDisection(inputname, "TIME.MINUTE",      "minute",      dateTime.minuteOfHour().getAsString());
-        parsable.addDisection(inputname, "TIME.SECOND",      "second",      dateTime.secondOfMinute().getAsString());
-        parsable.addDisection(inputname, "TIME.MILLISECOND", "millisecond", dateTime.millisOfSecond().getAsString());
-        parsable.addDisection(inputname, "TIME.TIMEZONE",    "timezone",    dateTime.getZone().getID());
-        parsable.addDisection(inputname, "TIME.EPOCH",       "epoch",       Long.toString(dateTime.getMillis()));
->>>>>>> 179c3727
+        if (requestedFields.contains("epoch")) {
+            parsable.addDisection(inputname, "TIME.EPOCH",       "epoch",       Long.toString(dateTime.getMillis()));
+        }
     }
 
     // --------------------------------------------
