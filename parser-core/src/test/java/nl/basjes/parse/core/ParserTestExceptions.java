/*
 * Apache HTTPD logparsing made easy
 * Copyright (C) 2013 Niels Basjes
 * 
 * This program is free software: you can redistribute it and/or modify
 * it under the terms of the GNU General Public License as published by
 * the Free Software Foundation, either version 3 of the License, or
 * (at your option) any later version.

 * This program is distributed in the hope that it will be useful,
 * but WITHOUT ANY WARRANTY; without even the implied warranty of
 * MERCHANTABILITY or FITNESS FOR A PARTICULAR PURPOSE.  See the
 * GNU General Public License for more details.

 * You should have received a copy of the GNU General Public License
 * along with this program.  If not, see <http://www.gnu.org/licenses/>.
 */
package nl.basjes.parse.core;

import static org.junit.Assert.assertEquals;

import java.io.IOException;
import java.util.List;

import nl.basjes.parse.core.exceptions.CannotChangeDisectorsAfterConstructionException;
import nl.basjes.parse.core.exceptions.DisectionFailure;
import nl.basjes.parse.core.exceptions.InvalidDisectorException;
import nl.basjes.parse.core.exceptions.InvalidFieldMethodSignature;
import nl.basjes.parse.core.exceptions.MissingDisectorsException;

import org.junit.Test;

public class ParserTestExceptions {

    public static class TestDisector extends Disector {
        private String inputType;
        private String outputType;
        private String outputName;

        public TestDisector(String inputType, String outputType, String outputName) {
            init(inputType, outputType, outputName);
        }

        public final void init(String inputtype, String outputtype, String outputname) {
            this.inputType  = inputtype;
            this.outputType = outputtype;
            this.outputName = outputname;
        }

        protected void initializeNewInstance(Disector newInstance) {
            ((TestDisector)newInstance).init(inputType, outputType, outputName);
        }

        @Override
        public void disect(Parsable<?> parsable, final String inputname) throws DisectionFailure {
            final ParsedField field = parsable.getParsableField(inputType, inputname);
            parsable.addDisection(inputname, outputType, outputName, field.getValue());
        }

        @Override
        public String getInputType() {
            return inputType;
        }

        @Override
        public String[] getPossibleOutput() {
            String[] result = new String[1];
            result[0] = outputType + ":" + outputName;
            return result;
        }

        @Override
        public void prepareForDisect(String inputname, String outputname) {
        }

        @Override
        public void prepareForRun() {
        }
    }

    public static class TestDisectorOne extends TestDisector {
        public TestDisectorOne() {
            super("INPUTTYPE", "SOMETYPE", "output1");
        }
    }

    public static class TestDisectorTwo extends TestDisector {
        public TestDisectorTwo() {
            super("INPUTTYPE", "OTHERTYPE", "output2");
        }
    }

    public static class TestDisectorThree extends TestDisector {
        public TestDisectorThree() {
            super("SOMETYPE", "FOO", "foo");
        }
    }

    public static class TestDisectorFour extends TestDisector {
        public TestDisectorFour() {
            super("SOMETYPE", "BAR", "bar");
        }
    }

    public static class TestParser<RECORD> extends Parser<RECORD> {
        public TestParser(final Class<RECORD> clazz) throws IOException, MissingDisectorsException, InvalidDisectorException {
            super(clazz);
            addDisector(new TestDisectorOne());
            addDisector(new TestDisectorTwo());
            addDisector(new TestDisectorThree());
            addDisector(new TestDisectorFour());
            setRootType("INPUTTYPE");
        }
    }

    public static class TestRecord {
        private String output1 = "xxx";
        @Field("SOMETYPE:output1")
        public void setValue1(String value) {
            output1 = "SOMETYPE1:SOMETYPE:output1:" + value;
        }

        private String output2 = "yyy";
//        @Field("OTHERTYPE:output") --> Set via direct method
        public void setValue2(String name, String value) {
            output2 = "OTHERTYPE2:" + name + ":" + value;
        }

        private String output3a = "xxx";
        private String output3b = "yyy";

        @Field({ "SOMETYPE:output1", "OTHERTYPE:output2" })
        public void setValue3(String name, String value) {
            if (name.startsWith("SOMETYPE:")) {
                output3a = "SOMETYPE3:" + name + ":" + value;
            } else {
                output3b = "OTHERTYPE3:" + name + ":" + value;
            }
        }

        private String output4a = "X";
        private String output4b = "Y";

        @Field({ "SOMETYPE:output1", "OTHERTYPE:output2", "SOMETYPE:output1", "OTHERTYPE:output2" })
        public void setValue4(String name, String value) {
            if (name.startsWith("SOMETYPE:")) {
                output4a = output4a + "=SOMETYPE:" + name + ":" + value;
            } else {
                output4b = output4b + "=OTHERTYPE:" + name + ":" + value;
            }
        }

        private String output5a = "X";
        private String output5b = "Y";

        @Field({ "SOMETYPE:output1", "OTHERTYPE:output2", "SOMETYPE:*", "OTHERTYPE:*" })
        public void setValue5(String name, String value) {
            if (name.startsWith("SOMETYPE:")) {
                output5a = output5a + "=SOMETYPE:" + name + ":" + value;
            } else {
                output5b = output5b + "=OTHERTYPE:" + name + ":" + value;
            }
        }

        private String output6 = "Z";
        @Field({ "FOO:output1.foo"})
        public void setValue6(String name, String value) {
            output6 = output6 + "=FOO:" + name + ":" + value;
        }
        
        private String output7 = "Z";
        @Field({ "BAR:output1.bar"})
        public void setValue7(String name, String value) {
            output7 = output7 + "=BAR:" + name + ":" + value;
        }

<<<<<<< HEAD
        @SuppressWarnings("UnusedDeclaration")
        public void badSetter1() {
        }

        @SuppressWarnings("UnusedDeclaration")
=======
        @SuppressWarnings("unused")
        public void badSetter1() {
        }

        @SuppressWarnings("unused")
>>>>>>> f6934576
        public void badSetter2(String name, Long value) {
        }
    }

    @Test
    public void testParseString() throws Exception {
//        setLoggingLevel(Level.ALL);
        Parser<TestRecord> parser = new TestParser<TestRecord>(TestRecord.class);

        String[] params = {"OTHERTYPE:output2"};
        parser.addParseTarget(TestRecord.class.getMethod("setValue2", String.class, String.class), params);

        TestRecord output = new TestRecord();
        parser.parse(output, "Something");
        assertEquals("SOMETYPE1:SOMETYPE:output1:Something", output.output1);
        assertEquals("OTHERTYPE2:OTHERTYPE:output2:Something", output.output2);
        assertEquals("SOMETYPE3:SOMETYPE:output1:Something", output.output3a);
        assertEquals("OTHERTYPE3:OTHERTYPE:output2:Something", output.output3b);
        assertEquals("X=SOMETYPE:SOMETYPE:output1:Something", output.output4a);
        assertEquals("Y=OTHERTYPE:OTHERTYPE:output2:Something", output.output4b);
        assertEquals("X=SOMETYPE:SOMETYPE:output1:Something=SOMETYPE:SOMETYPE:output1:Something", output.output5a);
        assertEquals("Y=OTHERTYPE:OTHERTYPE:output2:Something=OTHERTYPE:OTHERTYPE:output2:Something", output.output5b);
        assertEquals("Z=FOO:FOO:output1.foo:Something", output.output6);
        assertEquals("Z=BAR:BAR:output1.bar:Something", output.output7);
    }

    @Test
    public void testGetPossiblePaths() throws Exception {
//        setLoggingLevel(Level.ALL);
        Parser<TestRecord> parser = new TestParser<TestRecord>(TestRecord.class);

        String[] params = {"OTHERTYPE:output2"};
        parser.addParseTarget(TestRecord.class.getMethod("setValue2", String.class, String.class), params);

        List<String> paths = parser.getPossiblePaths(3);
        for (String path:paths){
            System.out.println("XXX "+path);
        }

//        assertEquals(true, paths.contains("SOMETYPE:output1"));
//        assertEquals(true, paths.contains("FOO:output1.foo"));
//        assertEquals(true, paths.contains("BAR:output1.bar"));
    }

    
    
    @Test(expected=InvalidFieldMethodSignature.class)
    public void testBadSetter1() throws Exception {
//        setLoggingLevel(Level.ALL);
        Parser<TestRecord> parser = new TestParser<TestRecord>(TestRecord.class);

        String[] params = {"OTHERTYPE:output2"};
        parser.addParseTarget(TestRecord.class.getMethod("badSetter1"), params);

        parser.getPossiblePaths(3);
    }

    @Test(expected=InvalidFieldMethodSignature.class)
    public void testBadSetter2() throws Exception {
//        setLoggingLevel(Level.ALL);
        Parser<TestRecord> parser = new TestParser<TestRecord>(TestRecord.class);

        String[] params = {"OTHERTYPE:output2"};
        parser.addParseTarget(TestRecord.class.getMethod("badSetter2", String.class, Long.class), params);

        parser.getPossiblePaths(3);
    }

    public static class BrokenTestDisector extends Disector {

        public BrokenTestDisector() {
        }

        @Override
        public void disect(Parsable<?> parsable, String inputname) throws DisectionFailure {
        }

        @Override
        public String getInputType() {
            return "foo";
        }

        @Override
        public String[] getPossibleOutput() {
            String[] result = new String[1];
            result[0] = "foo:bar";
            return result;
        }

        @Override
        protected void initializeNewInstance(Disector newInstance) {
        }

        @Override
        public void prepareForDisect(String inputname, String outputname) {
        }

        @Override
        public void prepareForRun() throws InvalidDisectorException {
            throw new InvalidDisectorException();
        }
    }

//    @Test(expected=InvalidDisectorException.class)
//    public void testBrokenDisector() throws Exception {
//        Parser<TestRecord> parser = new TestParser<TestRecord>(TestRecord.class);
//        parser.addDisector(new BrokenTestDisector());
//
//        parser.getPossiblePaths(3);
//    }

    @Test(expected=CannotChangeDisectorsAfterConstructionException.class)
    public void testChangeAfterStart() throws Exception {
        Parser<TestRecord> parser = new TestParser<TestRecord>(TestRecord.class);
        parser.getPossiblePaths(3);
        parser.addDisector(new BrokenTestDisector());
    }

    @Test(expected=MissingDisectorsException.class)
    public void testDropDisector1() throws Exception {
        // setLoggingLevel(Level.ALL);
        Parser<TestRecord> parser = new TestParser<TestRecord>(TestRecord.class);

        parser.dropDisector(TestDisectorOne.class);
        parser.getPossiblePaths();
    }

    @Test
    public void testDropDisector2() throws Exception {
        // setLoggingLevel(Level.ALL);
        Parser<TestRecord> parser = new TestParser<TestRecord>(TestRecord.class);

        parser.dropDisector(TestDisectorOne.class);
        parser.addDisector(new TestDisectorOne());
        parser.getPossiblePaths();
    }

    @Test(expected=CannotChangeDisectorsAfterConstructionException.class)
    public void testDropDisector3() throws Exception {
        // setLoggingLevel(Level.ALL);
        Parser<TestRecord> parser = new TestParser<TestRecord>(TestRecord.class);

        parser.getPossiblePaths(0);
        parser.dropDisector(TestDisectorOne.class);
    }
    
}<|MERGE_RESOLUTION|>--- conflicted
+++ resolved
@@ -174,19 +174,9 @@
             output7 = output7 + "=BAR:" + name + ":" + value;
         }
 
-<<<<<<< HEAD
-        @SuppressWarnings("UnusedDeclaration")
         public void badSetter1() {
         }
 
-        @SuppressWarnings("UnusedDeclaration")
-=======
-        @SuppressWarnings("unused")
-        public void badSetter1() {
-        }
-
-        @SuppressWarnings("unused")
->>>>>>> f6934576
         public void badSetter2(String name, Long value) {
         }
     }
@@ -255,7 +245,7 @@
         parser.getPossiblePaths(3);
     }
 
-    public static class BrokenTestDisector extends Disector {
+    public class BrokenTestDisector extends Disector {
 
         public BrokenTestDisector() {
         }
@@ -274,10 +264,6 @@
             String[] result = new String[1];
             result[0] = "foo:bar";
             return result;
-        }
-
-        @Override
-        protected void initializeNewInstance(Disector newInstance) {
         }
 
         @Override
